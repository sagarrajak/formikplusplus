--- conflicted
+++ resolved
@@ -605,29 +605,17 @@
   return (
     <form onSubmit={formik.handleSubmit}>
       <label htmlFor="firstName">First Name</label>
-<<<<<<< HEAD
-      <input id="firstName" {...formik.getFieldProps('firstName')} />
-=======
-      <input name="firstName" type="text" {...formik.getFieldProps('firstName')} />
->>>>>>> 7d128390
+      <input id="firstName" type="text" {...formik.getFieldProps('firstName')} />
       {formik.touched.firstName && formik.errors.firstName ? (
         <div>{formik.errors.firstName}</div>
       ) : null}
       <label htmlFor="lastName">Last Name</label>
-<<<<<<< HEAD
-      <input id="lastName" {...formik.getFieldProps('lastName')} />
-=======
-      <input name="lastName" type="text" {...formik.getFieldProps('lastName')} />
->>>>>>> 7d128390
+      <input id="lastName" type="text" {...formik.getFieldProps('lastName')} />
       {formik.touched.lastName && formik.errors.lastName ? (
         <div>{formik.errors.lastName}</div>
       ) : null}
       <label htmlFor="email">Email Address</label>
-<<<<<<< HEAD
-      <input id="email" {...formik.getFieldProps('email')} />
-=======
-      <input name="email" type="email" {...formik.getFieldProps('email')} />
->>>>>>> 7d128390
+      <input id="email" type="email" {...formik.getFieldProps('email')} />
       {formik.touched.email && formik.errors.email ? (
         <div>{formik.errors.email}</div>
       ) : null}
