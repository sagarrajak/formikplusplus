{
  "./dist/formik.umd.production.js": {
<<<<<<< HEAD
    "bundled": 127864,
    "minified": 33963,
    "gzipped": 10852
  },
  "./dist/formik.cjs.production.js": {
    "bundled": 35205,
    "minified": 16833,
    "gzipped": 5022
  },
  "./dist/formik.cjs.development.js": {
    "bundled": 35792,
    "minified": 17482,
    "gzipped": 5259
  },
  "dist/index.js": {
    "bundled": 33614,
    "minified": 17803,
    "gzipped": 5329
  },
  "dist/formik.esm.js": {
    "bundled": 32072,
    "minified": 16496,
    "gzipped": 5136,
=======
    "bundled": 142354,
    "minified": 39461,
    "gzipped": 11966
  },
  "./dist/formik.umd.development.js": {
    "bundled": 172534,
    "minified": 49898,
    "gzipped": 15075
  },
  "./dist/formik.cjs.production.js": {
    "bundled": 43295,
    "minified": 21876,
    "gzipped": 5488
  },
  "./dist/formik.cjs.development.js": {
    "bundled": 44183,
    "minified": 22759,
    "gzipped": 5826
  },
  "dist/formik.esm.js": {
    "bundled": 39926,
    "minified": 22148,
    "gzipped": 5707,
>>>>>>> 04250668
    "treeshaked": {
      "rollup": {
        "code": 352,
        "import_statements": 318
      },
      "webpack": {
<<<<<<< HEAD
        "code": 2697
=======
        "code": 3661
>>>>>>> 04250668
      }
    }
  },
  "./dist/formik.umd.development.js": {
    "bundled": 134536,
    "minified": 35724,
    "gzipped": 11644
  }
}<|MERGE_RESOLUTION|>--- conflicted
+++ resolved
@@ -1,6 +1,5 @@
 {
   "./dist/formik.umd.production.js": {
-<<<<<<< HEAD
     "bundled": 127864,
     "minified": 33963,
     "gzipped": 10852
@@ -24,42 +23,13 @@
     "bundled": 32072,
     "minified": 16496,
     "gzipped": 5136,
-=======
-    "bundled": 142354,
-    "minified": 39461,
-    "gzipped": 11966
-  },
-  "./dist/formik.umd.development.js": {
-    "bundled": 172534,
-    "minified": 49898,
-    "gzipped": 15075
-  },
-  "./dist/formik.cjs.production.js": {
-    "bundled": 43295,
-    "minified": 21876,
-    "gzipped": 5488
-  },
-  "./dist/formik.cjs.development.js": {
-    "bundled": 44183,
-    "minified": 22759,
-    "gzipped": 5826
-  },
-  "dist/formik.esm.js": {
-    "bundled": 39926,
-    "minified": 22148,
-    "gzipped": 5707,
->>>>>>> 04250668
     "treeshaked": {
       "rollup": {
         "code": 352,
         "import_statements": 318
       },
       "webpack": {
-<<<<<<< HEAD
         "code": 2697
-=======
-        "code": 3661
->>>>>>> 04250668
       }
     }
   },
