--- conflicted
+++ resolved
@@ -1,11 +1,6 @@
 import * as React from 'react';
 import isEqual from 'react-fast-compare';
 import deepmerge from 'deepmerge';
-<<<<<<< HEAD
-=======
-import { FormikProvider } from './connect';
-import warning from 'tiny-warning';
->>>>>>> 13954fdd
 import {
   FormikConfig,
   FormikErrors,
@@ -26,7 +21,7 @@
   makeCancelable,
 } from './utils';
 import { FormikProvider } from './FormikContext';
-import warning from 'warning';
+import warning from 'tiny-warning';
 
 // We already used FormikActions. So we'll go all Elm-y, and use Message.
 type FormikMessage<Values> =
