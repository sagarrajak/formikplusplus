--- conflicted
+++ resolved
@@ -60,14 +60,9 @@
     "@storybook/react": "^3.4.0",
     "@types/jest": "^22.2.3",
     "@types/lodash": "^4.14.119",
-<<<<<<< HEAD
     "@types/react": "^16.7.17",
     "@types/react-dom": "^16.0.11",
     "@types/warning": "^3.0.0",
-=======
-    "@types/react": "^16.7.6",
-    "@types/react-dom": "^16.0.9",
->>>>>>> 13954fdd
     "@types/yup": "^0.24.9",
     "all-contributors-cli": "^4.4.0",
     "awesome-typescript-loader": "^3.4.1",
